--- conflicted
+++ resolved
@@ -165,7 +165,6 @@
                 max_len,
             )
 
-<<<<<<< HEAD
             # Trim audio to actual length based on phoneme samples
             for i in range(audio.shape[0]):
                 # Fill time after last speech with silence (zeros)
@@ -174,12 +173,11 @@
                 audio[i, 0, last_sample_idx+1:] = 0
 
             audio = audio.cpu().numpy()
-=======
+
             if torch.backends.mps.is_available():
                 # There seems to be a memory leak if we don't empty the cache after each batch with mps
                 torch.mps.empty_cache()
                 gc.collect()
->>>>>>> 395aef7d
 
             audio_int16 = audio_float_to_int16(audio)
             for audio_idx in range(audio_int16.shape[0]):
