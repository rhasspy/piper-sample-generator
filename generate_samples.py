--- conflicted
+++ resolved
@@ -69,36 +69,8 @@
     if max_samples is None:
         max_samples = len(text)
 
-<<<<<<< HEAD
-def main() -> None:
-    parser = argparse.ArgumentParser()
-    parser.add_argument("text")
-    parser.add_argument("--max-samples", required=True, type=int)
-    parser.add_argument(
-        "--model", default=_DIR / "models" / "en_US-libritts_r-medium.pt"
-    )
-    parser.add_argument("--batch-size", type=int, default=1)
-    parser.add_argument("--slerp-weights", nargs="+", type=float, default=[0.5])
-    parser.add_argument(
-        "--length-scales", nargs="+", type=float, default=[1.0, 0.75, 1.25]
-    )
-    parser.add_argument("--noise-scales", nargs="+", type=float, default=[0.667])
-    parser.add_argument("--noise-scale-ws", nargs="+", type=float, default=[0.8])
-    parser.add_argument("--output-dir", default="output")
-    parser.add_argument(
-        "--max-speakers",
-        type=int,
-        help="Maximum number of speakers to use (default: all)",
-    )
-    args = parser.parse_args()
-    logging.basicConfig(level=logging.DEBUG)
-
-    _LOGGER.debug("Loading %s", args.model)
-    model_path = Path(args.model)
-=======
     _LOGGER.debug("Loading %s", model)
     model_path = Path(model)
->>>>>>> f1988a4d
     model = torch.load(model_path)
     model.eval()
     _LOGGER.info("Successfully loaded the model")
@@ -120,28 +92,7 @@
     if max_speakers is not None:
         num_speakers = min(num_speakers, max_speakers)
 
-<<<<<<< HEAD
-    # Combine all sentences
-    phonemes = [
-        p
-        for sentence_phonemes in phonemize_espeak(args.text, voice)
-        for p in sentence_phonemes
-    ]
-    _LOGGER.debug("Phonemes: %s", phonemes)
-
-    id_map = config["phoneme_id_map"]
-    phoneme_ids = list(id_map["^"])
-    for phoneme in phonemes:
-        p_ids = id_map.get(phoneme)
-        if p_ids is not None:
-            phoneme_ids.extend(p_ids)
-            phoneme_ids.extend(id_map["_"])
-
-    phoneme_ids.extend(id_map["$"])
-    _LOGGER.debug("Phonemes ids: %s", phoneme_ids)
-=======
     phonemizer = Phonemizer(voice)
->>>>>>> f1988a4d
 
     max_len = None
 
